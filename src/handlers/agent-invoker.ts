/**
 * Agent Invoker Handler
 * Provides MCP tools for invoking agents with enforced session.log creation
 */

import { query } from '@anthropic-ai/claude-code';
import { SessionStore } from '../utilities/session/session-store.js';
import { StreamingManager } from '../utilities/session/streaming-utils.js';
import { AgentLoader } from '../utilities/agents/agent-loader.js';
import { ValidationUtils } from '../utilities/config/validation.js';
import { ReportManager } from '../utilities/session/report-manager.js';
import { PermissionManager } from '../utilities/agents/permission-manager.js';
import { ToolRegistry } from '../utilities/tools/tool-registry.js';
import { DynamicRestrictionConfig } from '../types/agent-config.js';
import * as path from 'path';
import * as fs from 'fs';

/**
 * Default configuration for dynamic tool restrictions
 * This is a CORE MCP configuration that ensures comprehensive tool security
 */
const DEFAULT_DYNAMIC_RESTRICTION_CONFIG: DynamicRestrictionConfig = {
  enabled: true, // Enable by default for maximum security
  refreshIntervalMs: 5 * 60 * 1000, // Refresh every 5 minutes
  includePromptInjection: true, // Always inject tool restriction warnings
  logLevel: 'basic', // Basic logging for debugging
  cacheTTL: 10 * 60 * 1000 // 10 minute cache TTL
};

export const agentInvokerTools = [
  {
    name: 'mcp__levys-awesome-mcp__mcp__agent-invoker__invoke_agent',
    description: 'Invoke another agent programmatically with enforced session.log creation',
    inputSchema: {
      type: 'object',
      properties: {
        agentName: {
          type: 'string',
          description: 'Name of the agent to invoke'
        },
        prompt: {
          type: 'string',
          description: 'Prompt to send to the agent'
        },
        streaming: {
          type: 'boolean',
          description: 'Whether to enable real-time streaming output (optional, default: true)'
        },
        saveStreamToFile: {
          type: 'boolean',
          description: 'Whether to save streaming output to session.log (optional, default: true, ALWAYS ENFORCED)'
        },
        continueSessionId: {
          type: 'string',
          description: 'Session ID to continue a previous conversation (optional)'
        }
      },
      required: ['agentName', 'prompt'],
      additionalProperties: false
    }
  },
  {
    name: 'mcp__levys-awesome-mcp__mcp__agent-invoker__list_agents',
    description: 'List all available agents that can be invoked',
    inputSchema: {
      type: 'object',
      properties: {},
      additionalProperties: false
    }
  }
];

export async function handleAgentInvokerTool(name: string, args: any): Promise<{ content: Array<{ type: string; text: string }>; isError?: boolean }> {
  try {
    switch (name) {
      case 'mcp__levys-awesome-mcp__mcp__agent-invoker__invoke_agent': {
        const { agentName, prompt, streaming = true, saveStreamToFile = true, continueSessionId } = args;
        
        if (!agentName || !prompt) {
          return {
            content: [{
              type: 'text',
              text: 'Error: agentName and prompt are required'
            }],
            isError: true
          };
        }

        // Load agent configuration
        const agentConfig = await AgentLoader.loadAgentConfig(agentName);
        if (!agentConfig) {
          return {
            content: [{
              type: 'text',
              text: `Error: Agent '${agentName}' not found`
            }],
            isError: true
          };
        }

        // Initialize session with ENFORCED streaming and session.log creation
        const sessionInit = await SessionStore.initializeSession(continueSessionId, agentName);
        if (!sessionInit.success) {
          return {
            content: [{
              type: 'text',
              text: `Error: ${sessionInit.error}`
            }],
            isError: true
          };
        }

        const { sessionId, existingHistory, isSessionContinuation } = sessionInit;
        const messages: any[] = existingHistory?.messages || [];
        let output = '';

        // ENFORCE streaming and session.log creation - cannot be disabled
        const streamingUtils = new StreamingManager(sessionId!, agentName, {
          streaming: true,        // ALWAYS TRUE - enforced
          saveStreamToFile: true, // ALWAYS TRUE - enforced
          verbose: true
        });

        // Initialize session.log file - THIS IS ENFORCED
        streamingUtils.initStreamFile();
        
        // Get stream log file reference for logging throughout the session
        const streamLogFile = streamingUtils.getStreamLogFile();
        
        try {
          // Build enhanced prompt with session tracking and DYNAMIC TOOL RESTRICTIONS
          const enhancedPrompt = `${prompt}

IMPORTANT: When you complete your task, create a summary report using available tools.
SESSION_ID: ${sessionId}
OUTPUT_DIR: output_streams/${sessionId}/
`;

          // Log agent execution start to session.log
<<<<<<< HEAD
          if (streamLogFile) {
            const timestamp = new Date().toISOString();
            const debugLog = `[${timestamp}] DEBUG: AgentInvoker enhanced code path is executing for agent: ${agentName}\nstreamLogFile: ${streamLogFile}\n\n`;
            fs.appendFileSync(streamLogFile, debugLog, 'utf8');
          }

          // ========== CORE MCP DYNAMIC TOOL RESTRICTION ENFORCEMENT ==========
          console.log(`[AgentInvoker] Applying dynamic tool restriction enforcement for agent: ${agentName}`);
          
          let permissions: { allowedTools: string[]; disallowedTools: string[] };
          let restrictionPrompt = '';
          
          if (agentConfig.options?.allowedTools) {
            // Legacy TypeScript agent config with ENHANCED dynamic restrictions
            const permissionConfig = {
              allowedTools: agentConfig.options.allowedTools,
              agentRole: 'write-restricted' as const, // Default role for legacy configs
              useDynamicRestrictions: true // ENABLE dynamic restrictions for all agents
            };
            
            permissions = await PermissionManager.getAgentPermissionsWithDynamicRestrictions(permissionConfig);
            
            // Generate tool restriction prompt for injection - subtract allowed tools first
            try {
              const promptDisallowedTools = permissions.disallowedTools.filter(tool => 
                !permissions.allowedTools.includes(tool)
              );
              
              restrictionPrompt = await PermissionManager.generateToolRestrictionPrompt(promptDisallowedTools);
              console.log(`[AgentInvoker] Generated restriction prompt with ${promptDisallowedTools.length} disallowed tools (prompt length: ${restrictionPrompt.length})`);
            } catch (error) {
              console.error(`[AgentInvoker] Error generating restriction prompt:`, error);
              restrictionPrompt = '';
            }
          } else {
            // For agents without explicit tools, try to load from .claude/agents/*.md files with ENHANCED dynamic restrictions
            try {
              const fs = await import('fs/promises');
              const path = await import('path');
              const agentMarkdownPath = path.resolve('.claude', 'agents', `${agentName}.md`);
              
              try {
                const markdownContent = await fs.readFile(agentMarkdownPath, 'utf-8');
                const permissionConfig = PermissionManager.fromMarkdownFile(
                  markdownContent,
                  [] // No fallback MCP tools for markdown-based agents
                );
                
                // ENABLE dynamic restrictions for markdown-based agents
                permissionConfig.useDynamicRestrictions = true;
                permissions = await PermissionManager.getAgentPermissionsWithDynamicRestrictions(permissionConfig);
                
                // Generate tool restriction prompt - filter out allowed tools
                try {
                  const promptDisallowedTools = permissions.disallowedTools.filter(tool => 
                    !permissions.allowedTools.includes(tool)
                  );
                  restrictionPrompt = await PermissionManager.generateToolRestrictionPrompt(promptDisallowedTools);
                  console.log(`[AgentInvoker] Generated restriction prompt for markdown agent with ${promptDisallowedTools.length} disallowed tools (${restrictionPrompt.length} characters)`);
                } catch (error) {
                  console.error(`[AgentInvoker] Error generating restriction prompt for markdown agent:`, error);
                  restrictionPrompt = '';
                }
                
                console.log(`[AgentInvoker] Loaded permissions from markdown file: ${agentMarkdownPath} with dynamic restrictions`);
              } catch (fileError) {
                console.log(`[AgentInvoker] No markdown agent file found at ${agentMarkdownPath}, using default permissions with dynamic restrictions`);
                // Fall back to default read-only permissions with DYNAMIC restrictions for security
                const defaultConfig = {
                  allowedTools: [],
                  agentRole: 'read-only' as const,
                  useDynamicRestrictions: true
                };
                permissions = await PermissionManager.getAgentPermissionsWithDynamicRestrictions(defaultConfig);
                
                // Generate restriction prompt for default config - filter out allowed tools
                try {
                  const promptDisallowedTools = permissions.disallowedTools.filter(tool => 
                    !permissions.allowedTools.includes(tool)
                  );
                  restrictionPrompt = await PermissionManager.generateToolRestrictionPrompt(promptDisallowedTools);
                  console.log(`[AgentInvoker] Generated restriction prompt for default config with ${promptDisallowedTools.length} disallowed tools (${restrictionPrompt.length} characters)`);
                } catch (error) {
                  console.error(`[AgentInvoker] Error generating restriction prompt for default config:`, error);
                  restrictionPrompt = '';
                }
              }
            } catch (importError) {
              console.warn(`[WARN] Could not load fs/path modules, using default permissions with dynamic restrictions:`, importError);
              const defaultConfig = {
                allowedTools: [],
                agentRole: 'read-only' as const,
                useDynamicRestrictions: true
              };
              permissions = await PermissionManager.getAgentPermissionsWithDynamicRestrictions(defaultConfig);
              
              // Generate restriction prompt for fallback config - filter out allowed tools
              try {
                const promptDisallowedTools = permissions.disallowedTools.filter(tool => 
                  !permissions.allowedTools.includes(tool)
                );
                restrictionPrompt = await PermissionManager.generateToolRestrictionPrompt(promptDisallowedTools);
                console.log(`[AgentInvoker] Generated restriction prompt for fallback config with ${promptDisallowedTools.length} disallowed tools (${restrictionPrompt.length} characters)`);
              } catch (error) {
                console.error(`[AgentInvoker] Error generating restriction prompt for fallback config:`, error);
                restrictionPrompt = '';
              }
            }
          }

          // ========== FINALIZE PROMPT WITH DYNAMIC RESTRICTIONS ==========
          // Build the final prompt with restriction warnings injected
          let finalPrompt = enhancedPrompt;
          
          // ALWAYS inject tool restriction information
          if (restrictionPrompt && restrictionPrompt.trim().length > 0) {
            finalPrompt = enhancedPrompt + restrictionPrompt;
            console.log(`[AgentInvoker] Injected tool restriction prompt (${restrictionPrompt.length} characters)`);
          } else {
            // Generate a basic restriction warning when no specific restrictions are calculated
            const basicRestrictionPrompt = `\n\n🚫 CRITICAL TOOL RESTRICTIONS 🚫\nYou are STRICTLY FORBIDDEN from using these tools:\n- TodoWrite: This tool is explicitly blocked and will cause errors\n- Task: This tool is explicitly blocked and will cause errors\n- Write: This tool is explicitly blocked and will cause errors\n- Edit: This tool is explicitly blocked and will cause errors\n- MultiEdit: This tool is explicitly blocked and will cause errors\n\nIf you attempt to use any of these forbidden tools, your execution will fail.\nUse only the tools explicitly listed in your allowed tools configuration.\n\n\n`;
            finalPrompt = enhancedPrompt + basicRestrictionPrompt;
            console.log(`[AgentInvoker] Added basic tool restriction warning (no dynamic restrictions calculated)`);
          }

          // Add final prompt (with restrictions) to session.log 
          if (streamLogFile) {
            const timestamp = new Date().toISOString();
=======
          if (streamLogFile) {
            const timestamp = new Date().toISOString();
            const debugLog = `[${timestamp}] DEBUG: AgentInvoker enhanced code path is executing for agent: ${agentName}\nstreamLogFile: ${streamLogFile}\n\n`;
            fs.appendFileSync(streamLogFile, debugLog, 'utf8');
          }

          // ========== CORE MCP DYNAMIC TOOL RESTRICTION ENFORCEMENT ==========
          console.log(`[AgentInvoker] Applying dynamic tool restriction enforcement for agent: ${agentName}`);
          
          let permissions: { allowedTools: string[]; disallowedTools: string[] };
          let restrictionPrompt = '';
          
          if (agentConfig.options?.allowedTools) {
            // Legacy TypeScript agent config with ENHANCED dynamic restrictions
            const permissionConfig = {
              allowedTools: agentConfig.options.allowedTools,
              agentRole: 'write-restricted' as const, // Default role for legacy configs
              useDynamicRestrictions: true // ENABLE dynamic restrictions for all agents
            };
            
            permissions = await PermissionManager.getAgentPermissionsWithDynamicRestrictions(permissionConfig);
            
            // Generate tool restriction prompt for injection - subtract allowed tools first
            try {
              const promptDisallowedTools = permissions.disallowedTools.filter(tool => 
                !permissions.allowedTools.includes(tool)
              );
              
              restrictionPrompt = await PermissionManager.generateToolRestrictionPrompt(promptDisallowedTools);
              console.log(`[AgentInvoker] Generated restriction prompt with ${promptDisallowedTools.length} disallowed tools (prompt length: ${restrictionPrompt.length})`);
            } catch (error) {
              console.error(`[AgentInvoker] Error generating restriction prompt:`, error);
              restrictionPrompt = '';
            }
          } else {
            // For agents without explicit tools, try to load from .claude/agents/*.md files with ENHANCED dynamic restrictions
            try {
              const fs = await import('fs/promises');
              const path = await import('path');
              const agentMarkdownPath = path.resolve('.claude', 'agents', `${agentName}.md`);
              
              try {
                const markdownContent = await fs.readFile(agentMarkdownPath, 'utf-8');
                const permissionConfig = PermissionManager.fromMarkdownFile(
                  markdownContent,
                  [] // No fallback MCP tools for markdown-based agents
                );
                
                // ENABLE dynamic restrictions for markdown-based agents
                permissionConfig.useDynamicRestrictions = true;
                permissions = await PermissionManager.getAgentPermissionsWithDynamicRestrictions(permissionConfig);
                
                // Generate tool restriction prompt - filter out allowed tools
                try {
                  const promptDisallowedTools = permissions.disallowedTools.filter(tool => 
                    !permissions.allowedTools.includes(tool)
                  );
                  restrictionPrompt = await PermissionManager.generateToolRestrictionPrompt(promptDisallowedTools);
                  console.log(`[AgentInvoker] Generated restriction prompt for markdown agent with ${promptDisallowedTools.length} disallowed tools (${restrictionPrompt.length} characters)`);
                } catch (error) {
                  console.error(`[AgentInvoker] Error generating restriction prompt for markdown agent:`, error);
                  restrictionPrompt = '';
                }
                
                console.log(`[AgentInvoker] Loaded permissions from markdown file: ${agentMarkdownPath} with dynamic restrictions`);
              } catch (fileError) {
                console.log(`[AgentInvoker] No markdown agent file found at ${agentMarkdownPath}, using default permissions with dynamic restrictions`);
                // Fall back to default read-only permissions with DYNAMIC restrictions for security
                const defaultConfig = {
                  allowedTools: [],
                  agentRole: 'read-only' as const,
                  useDynamicRestrictions: true
                };
                permissions = await PermissionManager.getAgentPermissionsWithDynamicRestrictions(defaultConfig);
                
                // Generate restriction prompt for default config - filter out allowed tools
                try {
                  const promptDisallowedTools = permissions.disallowedTools.filter(tool => 
                    !permissions.allowedTools.includes(tool)
                  );
                  restrictionPrompt = await PermissionManager.generateToolRestrictionPrompt(promptDisallowedTools);
                  console.log(`[AgentInvoker] Generated restriction prompt for default config with ${promptDisallowedTools.length} disallowed tools (${restrictionPrompt.length} characters)`);
                } catch (error) {
                  console.error(`[AgentInvoker] Error generating restriction prompt for default config:`, error);
                  restrictionPrompt = '';
                }
              }
            } catch (importError) {
              console.warn(`[WARN] Could not load fs/path modules, using default permissions with dynamic restrictions:`, importError);
              const defaultConfig = {
                allowedTools: [],
                agentRole: 'read-only' as const,
                useDynamicRestrictions: true
              };
              permissions = await PermissionManager.getAgentPermissionsWithDynamicRestrictions(defaultConfig);
              
              // Generate restriction prompt for fallback config - filter out allowed tools
              try {
                const promptDisallowedTools = permissions.disallowedTools.filter(tool => 
                  !permissions.allowedTools.includes(tool)
                );
                restrictionPrompt = await PermissionManager.generateToolRestrictionPrompt(promptDisallowedTools);
                console.log(`[AgentInvoker] Generated restriction prompt for fallback config with ${promptDisallowedTools.length} disallowed tools (${restrictionPrompt.length} characters)`);
              } catch (error) {
                console.error(`[AgentInvoker] Error generating restriction prompt for fallback config:`, error);
                restrictionPrompt = '';
              }
            }
          }

          // ========== FINALIZE PROMPT WITH DYNAMIC RESTRICTIONS ==========
          // Build the final prompt with restriction warnings injected
          let finalPrompt = enhancedPrompt;
          
          // ALWAYS inject tool restriction information
          if (restrictionPrompt && restrictionPrompt.trim().length > 0) {
            finalPrompt = enhancedPrompt + restrictionPrompt;
            console.log(`[AgentInvoker] Injected tool restriction prompt (${restrictionPrompt.length} characters)`);
          } else {
            // Generate a basic restriction warning when no specific restrictions are calculated
            const basicRestrictionPrompt = `\n\n🚫 CRITICAL TOOL RESTRICTIONS 🚫\nYou are STRICTLY FORBIDDEN from using these tools:\n- TodoWrite: This tool is explicitly blocked and will cause errors\n- Task: This tool is explicitly blocked and will cause errors\n- Write: This tool is explicitly blocked and will cause errors\n- Edit: This tool is explicitly blocked and will cause errors\n- MultiEdit: This tool is explicitly blocked and will cause errors\n\nIf you attempt to use any of these forbidden tools, your execution will fail.\nUse only the tools explicitly listed in your allowed tools configuration.\n\n\n`;
            finalPrompt = enhancedPrompt + basicRestrictionPrompt;
            console.log(`[AgentInvoker] Added basic tool restriction warning (no dynamic restrictions calculated)`);
          }

          // Add final prompt (with restrictions) to session.log 
          if (streamLogFile) {
            const timestamp = new Date().toISOString();
>>>>>>> f5d824a2
            const promptLog = `[${timestamp}] FINAL USER PROMPT (with dynamic restrictions):\n${finalPrompt}\n\n`;
            fs.appendFileSync(streamLogFile, promptLog, 'utf8');
          }

          // Log dynamic restriction enforcement details
          if (streamLogFile) {
            const timestamp = new Date().toISOString();
            const restrictionLog = `[${timestamp}] DYNAMIC TOOL RESTRICTIONS APPLIED:\n` +
                                 `Allowed Tools: ${permissions.allowedTools.length}\n` +
                                 `Disallowed Tools: ${permissions.disallowedTools.length}\n` +
                                 `Restriction Prompt Injected: ${!!restrictionPrompt}\n\n`;
            fs.appendFileSync(streamLogFile, restrictionLog, 'utf8');
          }

          // CRITICAL FIX: Ensure no allowed tools are in disallowed list before passing to agent
          const finalDisallowedTools = permissions.disallowedTools.filter(tool => 
            !permissions.allowedTools.includes(tool)
          );

          for await (const message of query({
            prompt: finalPrompt, // Use the final prompt with injected restrictions
            options: {
              model: agentConfig.options?.model || 'sonnet',
              allowedTools: permissions.allowedTools, // Use managed permissions
              disallowedTools: finalDisallowedTools, // Use filtered disallowed tools
              permissionMode: 'acceptEdits',
              pathToClaudeCodeExecutable: path.resolve(process.cwd(), 'node_modules/@anthropic-ai/claude-code/cli.js'),
              resume: isSessionContinuation ? sessionId : undefined, // Resume existing session if continuing
              mcpServers: {
                "levys-awesome-mcp": {
                  command: "node",
                  args: ["dist/src/index.js"]
                }
              }
            }
          })) {
            // Always collect messages for conversation history
            messages.push(message);

            // Log ALL conversation messages to session.log in real-time - ENFORCED
            await streamingUtils.logConversationMessage(message);
            
            // Save conversation history in real-time
            await SessionStore.saveConversationHistory(sessionId!, agentName, messages);

            // Collect output for response
            if (message.type === "assistant") {
              const content = message.message.content;
              if (content) {
                for (const item of content) {
                  if (item.type === "text") {
                    output += item.text + '\n';
                  }
                }
              }
            } else if (message.type === "result" && message.is_error) {
              const errorMsg = 'result' in message && typeof message.result === 'string' ? message.result : 'Unknown error';
              return {
                content: [{
                  type: 'text',
                  text: `Agent '${agentName}' execution failed: ${errorMsg}\n\nSession ID: ${sessionId}\nSession Log: output_streams/${sessionId}/session.log\n\nPartial output:\n${output}`
                }],
                isError: true
              };
            }
          }

          // Final save
          await SessionStore.saveConversationHistory(sessionId!, agentName, messages);

          // Special handling for planner-agent - check for plan file instead of summary
          if (agentName === 'planner-agent') {
            const planCheck = await checkForPlanFiles(sessionId!);
            if (!planCheck.found) {
              // Request plan creation by continuing the session
              const planPrompt = `You must create a plan file using the plan-creator tool. I noticed that no plan file was created in the plan_and_progress directory. Please analyze the task and create a detailed execution plan using the mcp__levys-awesome-mcp__mcp__plan-creator__create_plan tool immediately.`;
              
              // Log the plan request
              if (streamLogFile) {
                const timestamp = new Date().toISOString();
                const planRequestLog = `[${timestamp}] REQUESTING PLAN CREATION:\nReason: No plan file found after planner execution\nPrompt: ${planPrompt}\n\n`;
                fs.appendFileSync(streamLogFile, planRequestLog, 'utf8');
              }

              // Continue the session to request plan creation
              const planPermissions = PermissionManager.getAgentPermissions({
                allowedTools: agentConfig.options?.allowedTools || []
              });
              
              for await (const message of query({
                prompt: planPrompt,
                options: {
<<<<<<< HEAD
                    model: agentConfig.options?.model || 'sonnet',
=======
                  maxTurns: 5, // Limited turns for plan creation
                  model: agentConfig.options?.model || 'sonnet',
>>>>>>> f5d824a2
                  allowedTools: planPermissions.allowedTools,
                  disallowedTools: planPermissions.disallowedTools,
                  permissionMode: 'acceptEdits',
                  pathToClaudeCodeExecutable: path.resolve(process.cwd(), 'node_modules/@anthropic-ai/claude-code/cli.js'),
<<<<<<< HEAD
                  resume: sessionId, // Continue the same session for plan creation
=======
>>>>>>> f5d824a2
                  mcpServers: {
                    "levys-awesome-mcp": {
                      command: "node",
                      args: ["dist/src/index.js"]
                    }
                  }
                }
              })) {
                messages.push(message);
                await streamingUtils.logConversationMessage(message);
                
                if (message.type === "assistant") {
                  const content = message.message.content;
                  if (content) {
                    for (const item of content) {
                      if (item.type === "text") {
                        output += item.text + '\n';
                      }
                    }
                  }
                }
              }

              // Final save after plan request
              await SessionStore.saveConversationHistory(sessionId!, agentName, messages);

              // Check again if plan was created
              const finalPlanCheck = await checkForPlanFiles(sessionId!);
              if (streamLogFile) {
                const timestamp = new Date().toISOString();
                const planResultLog = `[${timestamp}] PLAN FILE CHECK:\nFound: ${finalPlanCheck.found}\nFiles: ${finalPlanCheck.files.join(', ') || 'none'}\n\n`;
                fs.appendFileSync(streamLogFile, planResultLog, 'utf8');
              }
            }
          } else {
            // Regular summary check for non-planner agents
            const summaryCheck = ReportManager.checkForSummaryFiles(sessionId!, agentName);
            if (!summaryCheck.found) {
              // Request summary creation by continuing the session
              const summaryPrompt = `Please create a summary report of what you accomplished in this session. Use the put_summary tool with session_id "${sessionId}" and agent_name "${agentName}" to save your report as JSON. Include: your tasks completed, any files created/modified, key findings, and overall results.`;
              
              // Log the summary request
            if (streamLogFile) {
              const timestamp = new Date().toISOString();
              const summaryRequestLog = `[${timestamp}] REQUESTING SUMMARY REPORT:\nReason: No summary file found after agent execution\nPrompt: ${summaryPrompt}\n\n`;
              fs.appendFileSync(streamLogFile, summaryRequestLog, 'utf8');
            }

            // Continue the session to request summary - Ensure put_summary tool is available
            const summaryPermissions = PermissionManager.getSummaryPermissions({
              allowedTools: agentConfig.options?.allowedTools || []
            });
            
            for await (const message of query({
              prompt: summaryPrompt,
              options: {
                model: agentConfig.options?.model || 'sonnet',
                allowedTools: summaryPermissions.allowedTools, // Include put_summary tool for report creation
                disallowedTools: summaryPermissions.disallowedTools, // Maintain same restrictions for summary creation
                permissionMode: 'acceptEdits',
                pathToClaudeCodeExecutable: path.resolve(process.cwd(), 'node_modules/@anthropic-ai/claude-code/cli.js'),
                resume: sessionId, // Continue the same session for summary creation
                mcpServers: {
                  "levys-awesome-mcp": {
                    command: "node",
                    args: ["dist/src/index.js"]
                  }
                }
              }
            })) {
              messages.push(message);
              await streamingUtils.logConversationMessage(message);
              
              if (message.type === "assistant") {
                const content = message.message.content;
                if (content) {
                  for (const item of content) {
                    if (item.type === "text") {
                      output += item.text + '\n';
                    }
                  }
                }
              }
            }

            // Final save after summary request
            await SessionStore.saveConversationHistory(sessionId!, agentName, messages);

            // Check again if summary was created
            const finalSummaryCheck = ReportManager.checkForSummaryFiles(sessionId!, agentName);
            if (streamLogFile) {
              const timestamp = new Date().toISOString();
              const summaryResultLog = `[${timestamp}] SUMMARY REPORT CHECK:\nFound: ${finalSummaryCheck.found}\nFiles: ${finalSummaryCheck.files.join(', ') || 'none'}\n\n`;
              fs.appendFileSync(streamLogFile, summaryResultLog, 'utf8');
            }
          }
          }

          // Add completion marker to session.log
          if (streamLogFile) {
            const timestamp = new Date().toISOString();
            const completionLog = `[${timestamp}] SESSION COMPLETED:\nStatus: success\nTotal Messages: ${messages.length}\nSession Log: output_streams/${sessionId}/session.log\n\n=== End of Session ===\n`;
            fs.appendFileSync(streamLogFile, completionLog, 'utf8');
          }

          // Check final status for response - different handling for planner-agent vs other agents
          let statusInfo = '';
          if (agentName === 'planner-agent') {
            const finalPlanCheck = await checkForPlanFiles(sessionId!);
            if (finalPlanCheck.found) {
              statusInfo = `\n**Plan File:** ${finalPlanCheck.files[0]}`;
            } else {
              statusInfo = `\n**Warning:** No plan file was created despite requesting one.`;
            }
          } else {
            const finalSummaryCheck = ReportManager.checkForSummaryFiles(sessionId!, agentName);
            if (finalSummaryCheck.found) {
              statusInfo = `\n**Summary Report:** reports/${sessionId}/${agentName}-summary.json`;
            } else {
              statusInfo = `\n**Warning:** No summary report was created despite requesting one.`;
            }
          }

          return {
            content: [{
              type: 'text',
              text: `Agent '${agentName}' completed successfully.\n\n**Session ID:** ${sessionId}\n**Session Log:** output_streams/${sessionId}/session.log${statusInfo}\n\n**Output:**\n${output.trim()}\n\n**ALL conversation data has been saved to session.log for debugging and analysis.**`
            }]
          };

        } catch (error) {
          // Log error to session.log
          if (streamLogFile) {
            const timestamp = new Date().toISOString();
            const errorLog = `[${timestamp}] EXECUTION ERROR:\n${error instanceof Error ? error.message : String(error)}\n\n=== Session Ended with Error ===\n`;
            fs.appendFileSync(streamLogFile, errorLog, 'utf8');
          }

          // Save conversation history even on error
          await SessionStore.saveConversationHistory(sessionId!, agentName, messages);

          return {
            content: [{
              type: 'text',
              text: `Agent '${agentName}' execution error: ${error instanceof Error ? error.message : String(error)}\n\nSession ID: ${sessionId}\nSession Log: output_streams/${sessionId}/session.log\n\nPartial output:\n${output}`
            }],
            isError: true
          };
        }
      }

      case 'mcp__levys-awesome-mcp__mcp__agent-invoker__list_agents': {
        const agents = await AgentLoader.listAvailableAgents();
        return {
          content: [{
            type: 'text',
            text: `Available agents:\n${agents.map(agent => `- ${agent}`).join('\n')}`
          }]
        };
      }

      default:
        return {
          content: [{
            type: 'text',
            text: `Unknown agent invoker tool: ${name}`
          }],
          isError: true
        };
    }
  } catch (error) {
    return {
      content: [{
        type: 'text',
        text: `Agent invoker error: ${error instanceof Error ? error.message : String(error)}`
      }],
      isError: true
    };
  }
}

// Helper function to check for plan files in plan_and_progress directory
async function checkForPlanFiles(sessionId: string): Promise<{ found: boolean; files: string[] }> {
  try {
    const { executeCommand } = await import('../shared/utils.js');
    
    // Get git commit hash for directory structure
    const result = await executeCommand('git', ['rev-parse', 'HEAD'], process.cwd());
    let gitHash = 'no-commit';
    if (result.success && result.stdout) {
      gitHash = result.stdout.trim();
    } else {
      // Generate a pseudo-hash based on current timestamp if no git commit available
      const timestamp = new Date().toISOString().replace(/[:.]/g, '-');
      gitHash = `no-commit-${timestamp}`;
    }
    
    const planDir = path.join(process.cwd(), 'plan_and_progress', gitHash);
    
    if (!fs.existsSync(planDir)) {
      return { found: false, files: [] };
    }
    
    const files = fs.readdirSync(planDir);
    const planFiles = files.filter(file => file.startsWith('plan-') && file.endsWith('.json'));
    
    if (planFiles.length > 0) {
      return { 
        found: true, 
        files: planFiles.map(file => path.join(planDir, file))
      };
    }
    
    return { found: false, files: [] };
  } catch (error) {
    console.error('Error checking for plan files:', error);
    return { found: false, files: [] };
  }
}<|MERGE_RESOLUTION|>--- conflicted
+++ resolved
@@ -137,7 +137,6 @@
 `;
 
           // Log agent execution start to session.log
-<<<<<<< HEAD
           if (streamLogFile) {
             const timestamp = new Date().toISOString();
             const debugLog = `[${timestamp}] DEBUG: AgentInvoker enhanced code path is executing for agent: ${agentName}\nstreamLogFile: ${streamLogFile}\n\n`;
@@ -266,136 +265,6 @@
           // Add final prompt (with restrictions) to session.log 
           if (streamLogFile) {
             const timestamp = new Date().toISOString();
-=======
-          if (streamLogFile) {
-            const timestamp = new Date().toISOString();
-            const debugLog = `[${timestamp}] DEBUG: AgentInvoker enhanced code path is executing for agent: ${agentName}\nstreamLogFile: ${streamLogFile}\n\n`;
-            fs.appendFileSync(streamLogFile, debugLog, 'utf8');
-          }
-
-          // ========== CORE MCP DYNAMIC TOOL RESTRICTION ENFORCEMENT ==========
-          console.log(`[AgentInvoker] Applying dynamic tool restriction enforcement for agent: ${agentName}`);
-          
-          let permissions: { allowedTools: string[]; disallowedTools: string[] };
-          let restrictionPrompt = '';
-          
-          if (agentConfig.options?.allowedTools) {
-            // Legacy TypeScript agent config with ENHANCED dynamic restrictions
-            const permissionConfig = {
-              allowedTools: agentConfig.options.allowedTools,
-              agentRole: 'write-restricted' as const, // Default role for legacy configs
-              useDynamicRestrictions: true // ENABLE dynamic restrictions for all agents
-            };
-            
-            permissions = await PermissionManager.getAgentPermissionsWithDynamicRestrictions(permissionConfig);
-            
-            // Generate tool restriction prompt for injection - subtract allowed tools first
-            try {
-              const promptDisallowedTools = permissions.disallowedTools.filter(tool => 
-                !permissions.allowedTools.includes(tool)
-              );
-              
-              restrictionPrompt = await PermissionManager.generateToolRestrictionPrompt(promptDisallowedTools);
-              console.log(`[AgentInvoker] Generated restriction prompt with ${promptDisallowedTools.length} disallowed tools (prompt length: ${restrictionPrompt.length})`);
-            } catch (error) {
-              console.error(`[AgentInvoker] Error generating restriction prompt:`, error);
-              restrictionPrompt = '';
-            }
-          } else {
-            // For agents without explicit tools, try to load from .claude/agents/*.md files with ENHANCED dynamic restrictions
-            try {
-              const fs = await import('fs/promises');
-              const path = await import('path');
-              const agentMarkdownPath = path.resolve('.claude', 'agents', `${agentName}.md`);
-              
-              try {
-                const markdownContent = await fs.readFile(agentMarkdownPath, 'utf-8');
-                const permissionConfig = PermissionManager.fromMarkdownFile(
-                  markdownContent,
-                  [] // No fallback MCP tools for markdown-based agents
-                );
-                
-                // ENABLE dynamic restrictions for markdown-based agents
-                permissionConfig.useDynamicRestrictions = true;
-                permissions = await PermissionManager.getAgentPermissionsWithDynamicRestrictions(permissionConfig);
-                
-                // Generate tool restriction prompt - filter out allowed tools
-                try {
-                  const promptDisallowedTools = permissions.disallowedTools.filter(tool => 
-                    !permissions.allowedTools.includes(tool)
-                  );
-                  restrictionPrompt = await PermissionManager.generateToolRestrictionPrompt(promptDisallowedTools);
-                  console.log(`[AgentInvoker] Generated restriction prompt for markdown agent with ${promptDisallowedTools.length} disallowed tools (${restrictionPrompt.length} characters)`);
-                } catch (error) {
-                  console.error(`[AgentInvoker] Error generating restriction prompt for markdown agent:`, error);
-                  restrictionPrompt = '';
-                }
-                
-                console.log(`[AgentInvoker] Loaded permissions from markdown file: ${agentMarkdownPath} with dynamic restrictions`);
-              } catch (fileError) {
-                console.log(`[AgentInvoker] No markdown agent file found at ${agentMarkdownPath}, using default permissions with dynamic restrictions`);
-                // Fall back to default read-only permissions with DYNAMIC restrictions for security
-                const defaultConfig = {
-                  allowedTools: [],
-                  agentRole: 'read-only' as const,
-                  useDynamicRestrictions: true
-                };
-                permissions = await PermissionManager.getAgentPermissionsWithDynamicRestrictions(defaultConfig);
-                
-                // Generate restriction prompt for default config - filter out allowed tools
-                try {
-                  const promptDisallowedTools = permissions.disallowedTools.filter(tool => 
-                    !permissions.allowedTools.includes(tool)
-                  );
-                  restrictionPrompt = await PermissionManager.generateToolRestrictionPrompt(promptDisallowedTools);
-                  console.log(`[AgentInvoker] Generated restriction prompt for default config with ${promptDisallowedTools.length} disallowed tools (${restrictionPrompt.length} characters)`);
-                } catch (error) {
-                  console.error(`[AgentInvoker] Error generating restriction prompt for default config:`, error);
-                  restrictionPrompt = '';
-                }
-              }
-            } catch (importError) {
-              console.warn(`[WARN] Could not load fs/path modules, using default permissions with dynamic restrictions:`, importError);
-              const defaultConfig = {
-                allowedTools: [],
-                agentRole: 'read-only' as const,
-                useDynamicRestrictions: true
-              };
-              permissions = await PermissionManager.getAgentPermissionsWithDynamicRestrictions(defaultConfig);
-              
-              // Generate restriction prompt for fallback config - filter out allowed tools
-              try {
-                const promptDisallowedTools = permissions.disallowedTools.filter(tool => 
-                  !permissions.allowedTools.includes(tool)
-                );
-                restrictionPrompt = await PermissionManager.generateToolRestrictionPrompt(promptDisallowedTools);
-                console.log(`[AgentInvoker] Generated restriction prompt for fallback config with ${promptDisallowedTools.length} disallowed tools (${restrictionPrompt.length} characters)`);
-              } catch (error) {
-                console.error(`[AgentInvoker] Error generating restriction prompt for fallback config:`, error);
-                restrictionPrompt = '';
-              }
-            }
-          }
-
-          // ========== FINALIZE PROMPT WITH DYNAMIC RESTRICTIONS ==========
-          // Build the final prompt with restriction warnings injected
-          let finalPrompt = enhancedPrompt;
-          
-          // ALWAYS inject tool restriction information
-          if (restrictionPrompt && restrictionPrompt.trim().length > 0) {
-            finalPrompt = enhancedPrompt + restrictionPrompt;
-            console.log(`[AgentInvoker] Injected tool restriction prompt (${restrictionPrompt.length} characters)`);
-          } else {
-            // Generate a basic restriction warning when no specific restrictions are calculated
-            const basicRestrictionPrompt = `\n\n🚫 CRITICAL TOOL RESTRICTIONS 🚫\nYou are STRICTLY FORBIDDEN from using these tools:\n- TodoWrite: This tool is explicitly blocked and will cause errors\n- Task: This tool is explicitly blocked and will cause errors\n- Write: This tool is explicitly blocked and will cause errors\n- Edit: This tool is explicitly blocked and will cause errors\n- MultiEdit: This tool is explicitly blocked and will cause errors\n\nIf you attempt to use any of these forbidden tools, your execution will fail.\nUse only the tools explicitly listed in your allowed tools configuration.\n\n\n`;
-            finalPrompt = enhancedPrompt + basicRestrictionPrompt;
-            console.log(`[AgentInvoker] Added basic tool restriction warning (no dynamic restrictions calculated)`);
-          }
-
-          // Add final prompt (with restrictions) to session.log 
-          if (streamLogFile) {
-            const timestamp = new Date().toISOString();
->>>>>>> f5d824a2
             const promptLog = `[${timestamp}] FINAL USER PROMPT (with dynamic restrictions):\n${finalPrompt}\n\n`;
             fs.appendFileSync(streamLogFile, promptLog, 'utf8');
           }
@@ -488,20 +357,13 @@
               for await (const message of query({
                 prompt: planPrompt,
                 options: {
-<<<<<<< HEAD
-                    model: agentConfig.options?.model || 'sonnet',
-=======
                   maxTurns: 5, // Limited turns for plan creation
                   model: agentConfig.options?.model || 'sonnet',
->>>>>>> f5d824a2
                   allowedTools: planPermissions.allowedTools,
                   disallowedTools: planPermissions.disallowedTools,
                   permissionMode: 'acceptEdits',
                   pathToClaudeCodeExecutable: path.resolve(process.cwd(), 'node_modules/@anthropic-ai/claude-code/cli.js'),
-<<<<<<< HEAD
                   resume: sessionId, // Continue the same session for plan creation
-=======
->>>>>>> f5d824a2
                   mcpServers: {
                     "levys-awesome-mcp": {
                       command: "node",
